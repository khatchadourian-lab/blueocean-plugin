--- conflicted
+++ resolved
@@ -7,16 +7,16 @@
 import { ACTION_TYPES, FavoritesState } from '../../../main/js/redux/FavoritesStore';
 
 const getDefaultFavorites = () =>
-    [
-        {
-            _class: 'io.jenkins.blueocean.service.embedded.rest.FavoriteImpl',
-            _links: {
-                self: {
-                    _class: 'io.jenkins.blueocean.rest.hal.Link',
-                    href: '/blue/rest/users/cmeyers/favorites/blueocean%2FUX-301/',
+    JSON.parse(`
+        [
+            {
+                "_class": "io.jenkins.blueocean.service.embedded.rest.FavoriteImpl",
+                "_links": {
+                    "self": {
+                        "_class": "io.jenkins.blueocean.rest.hal.Link",
+                        "href": "/blue/rest/users/cmeyers/favorites/blueocean%2FUX-301/"
+                    }
                 },
-<<<<<<< HEAD
-=======
                 "item": {
                     "_class": "io.jenkins.blueocean.rest.impl.pipeline.BranchImpl",
                     "_links": {
@@ -26,39 +26,15 @@
                         }
                     }
                 }
->>>>>>> 6de55426
             },
-            item: {
-                _class: 'io.jenkins.blueocean.service.embedded.rest.BranchImpl',
-                _links: {
-                    self: {
-                        _class: 'io.jenkins.blueocean.rest.hal.Link',
-                        href: '/blue/rest/organizations/jenkins/pipelines/blueocean/branches/UX-301/',
-                    },
+            {
+                "_class": "io.jenkins.blueocean.service.embedded.rest.FavoriteImpl",
+                "_links": {
+                    "self": {
+                        "_class": "io.jenkins.blueocean.rest.hal.Link",
+                        "href": "/blue/rest/users/cmeyers/favorites/jenkinsfile-experiments%2Fmaster/"
+                    }
                 },
-<<<<<<< HEAD
-            },
-        },
-        {
-            _class: 'io.jenkins.blueocean.service.embedded.rest.FavoriteImpl',
-            _links: {
-                self: {
-                    _class: 'io.jenkins.blueocean.rest.hal.Link',
-                    href: '/blue/rest/users/cmeyers/favorites/jenkinsfile-experiments%2Fmaster/',
-                },
-            },
-            item: {
-                _class: 'io.jenkins.blueocean.service.embedded.rest.BranchImpl',
-                _links: {
-                    self: {
-                        _class: 'io.jenkins.blueocean.rest.hal.Link',
-                        href: '/blue/rest/organizations/jenkins/pipelines/jenkinsfile-experiments/branches/master/',
-                    },
-                },
-            },
-        },
-    ];
-=======
                 "item": {
                     "_class": "io.jenkins.blueocean.rest.impl.pipeline.BranchImpl",
                     "_links": {
@@ -71,7 +47,6 @@
             }
         ]
     `);
->>>>>>> 6de55426
 
 const createBranch = (selfHref) => {
     return {
