--- conflicted
+++ resolved
@@ -51,12 +51,8 @@
             <td>{id}</td>
             <td>{title || '-'}</td>
             <td>{author || '-'}</td>
-<<<<<<< HEAD
             <td><ReadableDate date={endTime} liveUpdate /></td>
-=======
-            <td><ReadableDate date={endTime} /></td>
             <td><RunPipeline organization={organization} pipeline={pipelineName} branch={name} /></td>
->>>>>>> 619bee49
         </tr>);
     }
 }
