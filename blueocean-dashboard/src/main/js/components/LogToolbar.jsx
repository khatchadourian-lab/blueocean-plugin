--- conflicted
+++ resolved
@@ -30,14 +30,8 @@
                 <a {...{
                     title: 'Display the log in new window',
                     target: '_blank',
-<<<<<<< HEAD
-                    href: url,
-                }}
-                >
-=======
                     href: `${url}?start=0`,
                 }}>
->>>>>>> baf95808
                     <Icon {...{ style, icon: 'launch' }} />
                 </a>
             </div>
