import React, { Component, PropTypes } from 'react';
import { CommitHash, ReadableDate } from '@jenkins-cd/design-language';
import { LiveStatusIndicator, WeatherIcon } from '@jenkins-cd/design-language';
import RunPipeline from './RunPipeline.jsx';

const { object } = PropTypes;

export default class Branches extends Component {
    constructor(props) {
        super(props);
        this.state = { isVisible: false };
    }
    render() {
        const { data } = this.props;
        // early out
        if (!data || !this.context.pipeline) {
            return null;
        }
        const {
            context: {
                router,
                location,
                pipeline: {
                    name: pipelineName,
                    organization,
                    },
                },
            } = this;
        const {
            latestRun: { id, result, startTime, endTime, changeSet, state, commitId, estimatedDurationInMillis },
            weatherScore,
            name,
        } = data;
        const url = `/organizations/${organization}/${pipelineName}/detail/${name}/${id}/pipeline`;
        const open = () => {
            location.pathname = url;
            router.push(location);
        };
        const { msg } = changeSet[0] || {};

        return (<tr key={name} onClick={open} id={`${name}-${id}`} >
            <td><WeatherIcon score={weatherScore} /></td>
            <td onClick={open}>
                <LiveStatusIndicator result={result === 'UNKNOWN' ? state : result}
                  startTime={startTime} estimatedDuration={estimatedDurationInMillis}
                />
            </td>
            <td>{decodeURIComponent(name)}</td>
            <td><CommitHash commitId={commitId} /></td>
            <td>{msg || '-'}</td>
<<<<<<< HEAD
            <td><ReadableDate date={endTime} liveUpdate /></td>
=======
            <td><ReadableDate date={endTime || ''} /></td>
            <td><RunPipeline organization={organization} pipeline={pipelineName} branch={name} /></td>
>>>>>>> 619bee49
        </tr>);
    }
}

Branches.propTypes = {
    data: object.isRequired,
};


Branches.contextTypes = {
    pipeline: object,
    router: object.isRequired, // From react-router
    location: object,
};<|MERGE_RESOLUTION|>--- conflicted
+++ resolved
@@ -48,12 +48,8 @@
             <td>{decodeURIComponent(name)}</td>
             <td><CommitHash commitId={commitId} /></td>
             <td>{msg || '-'}</td>
-<<<<<<< HEAD
             <td><ReadableDate date={endTime} liveUpdate /></td>
-=======
-            <td><ReadableDate date={endTime || ''} /></td>
             <td><RunPipeline organization={organization} pipeline={pipelineName} branch={name} /></td>
->>>>>>> 619bee49
         </tr>);
     }
 }
