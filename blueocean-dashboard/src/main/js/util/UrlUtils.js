--- conflicted
+++ resolved
@@ -25,7 +25,6 @@
     return tabName ? `${baseUrl}/${tabName}` : baseUrl;
 };
 
-<<<<<<< HEAD
 /*
  * helper to clean the path replace(/%2F/g, '%252F')
  * @param input
@@ -80,7 +79,6 @@
     return `${baseUrl}/runs/${uriString(runId)}/steps/`;
 }
 
-
 /*
  * helper to calculate general log url, includes filename.
  * If we have multibranch we generate a slightly different url
@@ -104,7 +102,7 @@
         fileName,
     };
 }
-=======
+
 /**
  * Constructs an escaped url based on the arguments, with forward slashes between them
  * e.g. buildURL('organizations', orgName, 'runs', runId) => organizations/my%20org/runs/34
@@ -118,5 +116,4 @@
         url += encodeURIComponent(args[i]);
     }
     return url;
-};
->>>>>>> 0e57d411
+};