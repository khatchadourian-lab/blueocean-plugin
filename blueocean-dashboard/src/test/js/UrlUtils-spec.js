--- conflicted
+++ resolved
@@ -1,14 +1,9 @@
 import { assert } from 'chai';
 
-<<<<<<< HEAD
 import {
-    buildOrganizationUrl,
-    buildPipelineUrl,
-    buildRunDetailsUrl,
+    buildOrganizationUrl, buildPipelineUrl, buildRunDetailsUrl,
+    calculateRunLogURLObject, calculateStepsBaseUrl, calculateLogUrl, calculateNodeBaseUrl,
 } from '../../main/js/util/UrlUtils';
-=======
-import {  calculateRunLogURLObject, calculateStepsBaseUrl, calculateLogUrl, calculateNodeBaseUrl, buildRunDetailsUrl } from '../../main/js/util/UrlUtils';
->>>>>>> 038b5024
 
 describe('UrlUtils', () => {
     describe('buildOrganizationUrl', () => {
