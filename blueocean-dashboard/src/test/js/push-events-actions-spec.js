import React from 'react';
import { assert} from 'chai';
import { shallow } from 'enzyme';
import nock from 'nock';
import mockFetch from './util/smart-fetch-mock';

import * as actions from '../../main/js/redux/actions';
<<<<<<< HEAD
import { TestUtils } from '@jenkins-cd/blueocean-core-js';
=======
import findAndUpdate from '../../main/js/util/find-and-update';

const debugLog = require('debug')('push-events-actions:debug');
>>>>>>> 092fc6d5

function newEvent(type) {
    return {
        blueocean_job_branch_name: "quicker",
        blueocean_is_for_current_job: true,
        job_ismultibranch: 'true',
        blueocean_job_pipeline_name: "PR-demo",
        blueocean_job_rest_url: '/rest/organizations/jenkins/pipelines/PR-demo/branches/quicker',
        jenkins_channel: "job",
        jenkins_event: type,
        jenkins_object_name: "CloudBeers/PR-demo/quicker",
        jenkins_object_url: "job/CloudBeers/job/PR-demo/branch/quicker/",
        job_name: "CloudBeers/PR-demo/quicker",
        jenkins_object_id: "12",
        job_run_queueId: "12",
        job_run_status: "QUEUED"
    };
}
const CONFIG = {
    getAppURLBase: function() { return '/jenkins'; }
};
<<<<<<< HEAD

describe("push events - queued run tests", () => {
    afterEach(() => {
        TestUtils.restoreFetch();
=======


const originalFetchJson = actions.fetchJson;

describe("push events - queued run tests", () => {
    afterEach(() => {
        actions.fetchJson = originalFetchJson;
        nock.cleanAll();
>>>>>>> 092fc6d5
    });

    // Test queued event for when the event is for the pipeline that
    // the user is actually "currently" looking at.
    it("currently displayed pipeline", () => {
        const event = newEvent('job_run_queue_enter');
        const dispatcher = actions.actions.processJobQueuedEvent(event);

        // mimic invocation of this action dispatcher and inspect the
        // actualDispatchObj passed to the dispatch function
        const dispatchedEvents = [];
        dispatcher(function(actualDispatchObj) {
            dispatchedEvents.push(actualDispatchObj);
        }, function() {
            return {
                adminStore: {
                    runs: {
                        'PR-demo': []
                    }
                }
            }
        });

        // The queued event should get dispatched twice:
        //  1. To update the redux store's view of the set of 'currentRuns' because
        //     the event is associated with the currently active pipeline.
        //  2. To update the redux store's view of the set of runs associated with the
        //     pipeline itself. Every time the user navs to a pipeline, the runs for
        //     that pipeline are cached in the redux store. This dispatch updates
        //     that state.
        assert.equal(dispatchedEvents.length, 2);
        assert.equal(dispatchedEvents[0].type, actions.ACTION_TYPES.SET_CURRENT_RUN_DATA);
        assert.equal(dispatchedEvents[0].payload.length, 1);
        assert.equal(dispatchedEvents[0].payload[0].pipeline, 'quicker');
        assert.equal(dispatchedEvents[0].payload[0].state, 'QUEUED');
        assert.equal(dispatchedEvents[1].type, actions.ACTION_TYPES.SET_RUNS_DATA);
        assert.equal(dispatchedEvents[1].id, 'PR-demo');
        assert.equal(dispatchedEvents[1].payload.length, 1);
        assert.equal(dispatchedEvents[1].payload[0].pipeline, 'quicker');
        assert.equal(dispatchedEvents[1].payload[0].state, 'QUEUED');
    });

    // Test queued event for when the event is for a different pipeline to
    // the one that the user is actually "currently" looking at.
    it("not currently displayed pipeline", () => {
        const event = newEvent('job_run_queue_enter');

        // modify the event to turn off the blueocean_is_for_current_job flag.
        // This should result in just one dispatch.
        event.blueocean_is_for_current_job = false;

        const dispatcher = actions.actions.processJobQueuedEvent(event);

        // mimic invocation of this action dispatcher and inspect the
        // actualDispatchObj passed to the dispatch function
        const dispatchedEvents = [];
        dispatcher(function(actualDispatchObj) {
            dispatchedEvents.push(actualDispatchObj);
        }, function() {
            return {
                adminStore: {
                    runs: {
                        'PR-demo': []
                    }
                }
            }
        });

        // The queued event should get dispatched once only i.e. to update the
        // "global" run state. See the previous test comments for more details.
        assert.equal(dispatchedEvents.length, 1);
        assert.equal(dispatchedEvents[0].type, actions.ACTION_TYPES.SET_RUNS_DATA);
        assert.equal(dispatchedEvents[0].id, 'PR-demo');
        assert.equal(dispatchedEvents[0].payload.length, 1);
        assert.equal(dispatchedEvents[0].payload[0].pipeline, 'quicker');
        assert.equal(dispatchedEvents[0].payload[0].state, 'QUEUED');
    });

    // Test queued event is ignored if already received. This can happen because
    // there are multiple events relating to the run queue lifecycle.
    it("ignore multiple events with same queueId", () => {

        // mimic invocation of this action dispatcher and inspect the
        // actualDispatchObj passed to the dispatch function
        const adminStore =  {runs: { 'PR-demo': [] } };

        function fireEvent() {
            const event = newEvent('job_run_queue_enter');
            // modify the event to turn off the blueocean_is_for_current_job flag.
            // This should result in max of one dispatch per call to dispatcher.
            event.blueocean_is_for_current_job = false;
            const dispatcher = actions.actions.processJobQueuedEvent(event);

            dispatcher(function (actualDispatchObj) {
                adminStore.runs['PR-demo'] = actualDispatchObj.payload;
            }, function () {
                return {
                    adminStore: adminStore
                }
            });
        }

        // fire the dispatcher for the first time...
        fireEvent();
        // Should have been dispatched i.e. count === 1 ...
        assert.equal(adminStore.runs['PR-demo'].length, 1);
        // fire the dispatcher a second time (same event)...
        fireEvent();
        // Should not have been dispatched i.e. count
        // should still be 1 ...
        assert.equal(adminStore.runs['PR-demo'].length, 1);
    });
});

describe("push events - started run tests", () => {
    afterEach(() => {
        TestUtils.restoreFetch();
    });

    // Test run started event for when the event is for the pipeline that
    // the user is actually "currently" looking at.
    it("run fetch ok", () => {
        // Mimic the run being in the queued state before the start
        let adminStore = {
            runs: {
                'PR-demo': [{
                    job_run_queueId: '12',
                    pipeline: 'quicker',
                    state: 'QUEUED',
                    result: 'UNKNOWN'
                }]
            }
        };

        // Mock the fetch
        mockFetch('/rest/organizations/jenkins/pipelines/PR-demo/branches/quicker/runs/12',
        {
            "_class": "io.jenkins.blueocean.rest.impl.pipeline.PipelineRunImpl",
            "artifacts": [],
            "changeSet": [],
            "durationInMillis": 0,
            "enQueueTime": "2016-05-19T22:05:39.301+0100",
            "endTime": null,
            "estimatedDurationInMillis": 17882,
            "id": "12",
            "organization": "jenkins",
            "pipeline": "quicker",
            "result": "UNKNOWN",
            "runSummary": "?",
            "startTime": "2016-05-19T22:05:39.303+0100",
            "state": "RUNNING",
            "type": "WorkflowRun",
            "commitId": null
        });

        function fireEvent() {
            const event = newEvent('job_run_started');
            event.blueocean_is_for_current_job = false;
<<<<<<< HEAD

            // Mock the fetchJson
            TestUtils.patchFetchWithData((url) => {
                assert.equal(url, '/jenkins/rest/organizations/jenkins/pipelines/PR-demo/branches/quicker/runs/12');
                return {
                    "_class": "io.jenkins.blueocean.rest.impl.pipeline.PipelineRunImpl",
                    "artifacts": [],
                    "changeSet": [],
                    "durationInMillis": 0,
                    "enQueueTime": "2016-05-19T22:05:39.301+0100",
                    "endTime": null,
                    "estimatedDurationInMillis": 17882,
                    "id": "12",
                    "organization": "jenkins",
                    "pipeline": "quicker",
                    "result": "UNKNOWN",
                    "runSummary": "?",
                    "startTime": "2016-05-19T22:05:39.303+0100",
                    "state": "RUNNING",
                    "type": "WorkflowRun",
                    "commitId": null
                };
            });

            const dispatcher = actions.actions.updateRunState(event, CONFIG, true);

            return dispatcher(function (actualDispatchObj) {
                adminStore.runs['PR-demo'] = actualDispatchObj.payload      
=======
            
            const dispatcher = actions.actions.updateRunState(event, CONFIG, true);
            
            dispatcher(function (actualDispatchObj) {
                debugLog('dispatch type: ', actualDispatchObj.type, 'with payload:', actualDispatchObj.payload);
                if (actualDispatchObj.type == 'FIND_AND_UPDATE') {
                    debugLog('findAndUpdate: ', adminStore, ' with payload: ', actualDispatchObj.payload);
                    adminStore = findAndUpdate(adminStore, actualDispatchObj.payload);
                    debugLog('runs after update: ', adminStore);
                } else {
                    if (actualDispatchObj.type === 'UPDATE_RUN_DETAILS') {
                        adminStore.runs['PR-demo'] = actualDispatchObj.payload;
                    }
                }
>>>>>>> 092fc6d5
            }, function () {
                return {
                    adminStore: adminStore
                }
            });
        }

        // Fire the start event and then check that the run state
        // has changed as expected.
<<<<<<< HEAD
        return fireEvent().then(() => {
            const runs = adminStore.runs['PR-demo'];
            assert.equal(runs.length, 1);
            assert.equal(runs[0].enQueueTime, '2016-05-19T22:05:39.301+0100');
            assert.equal(runs[0].state, 'RUNNING');
        });
=======
        fireEvent();

        var runs = adminStore.runs['PR-demo'];
        debugLog('Got PR-demo: ', runs);
        assert.equal(runs.length, 1);
        assert.equal(runs[0].enQueueTime, '2016-05-19T22:05:39.301+0100');
        assert.equal(runs[0].state, 'RUNNING');
>>>>>>> 092fc6d5
    });

    it("run fetch failed", () => {
        // Mimic the run being in the queued state before the start
        let adminStore = {
            runs: {
                'PR-demo': [{
                    job_run_queueId: '12',
                    pipeline: 'quicker',
                    state: 'QUEUED',
                    result: 'UNKNOWN'
                }]
            }
        };

        function fireEvent() {
            const event = newEvent('job_run_started');
            event.blueocean_is_for_current_job = false;

            // Mock the fetchJson
<<<<<<< HEAD
            TestUtils.patchFetchWithData((url) => {
                assert.equal(url, '/jenkins/rest/organizations/jenkins/pipelines/PR-demo/branches/quicker/runs/12');
                Promise.reject({});
            });

            const dispatcher = actions.actions.updateRunState(event, CONFIG, true);

            return dispatcher(function (actualDispatchObj) {
                adminStore.runs['PR-demo'] = actualDispatchObj.payload;
=======
            mockFetch('/jenkins/rest/organizations/jenkins/pipelines/PR-demo/branches/quicker/runs/12',
                new Error());

            const dispatcher = actions.actions.updateRunState(event, CONFIG, true);

            dispatcher(function (actualDispatchObj) {
                debugLog('dispatch type: ', actualDispatchObj.type, 'with payload:', actualDispatchObj.payload);
                if (actualDispatchObj.type == 'FIND_AND_UPDATE') {
                    debugLog('findAndUpdate: ', adminStore, ' with payload: ', actualDispatchObj.payload);
                    adminStore = findAndUpdate(adminStore, actualDispatchObj.payload);
                    debugLog('runs after update: ', adminStore);
                } else {
                    if (actualDispatchObj.type === 'UPDATE_RUN_DETAILS') {
                        adminStore.runs['PR-demo'] = actualDispatchObj.payload;
                    }
                }
>>>>>>> 092fc6d5
            }, function () {
                return {
                    adminStore: adminStore
                }
            });
        }

        // Fire the start event and then check that the run state
        // has changed as expected .
        return fireEvent().then(() => {
            const runs = adminStore.runs['PR-demo'];
            assert.equal(runs.length, 1);
            // This time, the run state should have changed as expected
            // because we do it manually when the fetch fails, but we don't
            // see the time changes etc.
            assert.equal(runs[0].enQueueTime, undefined);
            assert.equal(runs[0].state, 'RUNNING');
        });
    });
});<|MERGE_RESOLUTION|>--- conflicted
+++ resolved
@@ -5,13 +5,10 @@
 import mockFetch from './util/smart-fetch-mock';
 
 import * as actions from '../../main/js/redux/actions';
-<<<<<<< HEAD
 import { TestUtils } from '@jenkins-cd/blueocean-core-js';
-=======
 import findAndUpdate from '../../main/js/util/find-and-update';
 
 const debugLog = require('debug')('push-events-actions:debug');
->>>>>>> 092fc6d5
 
 function newEvent(type) {
     return {
@@ -33,21 +30,11 @@
 const CONFIG = {
     getAppURLBase: function() { return '/jenkins'; }
 };
-<<<<<<< HEAD
 
 describe("push events - queued run tests", () => {
     afterEach(() => {
         TestUtils.restoreFetch();
-=======
-
-
-const originalFetchJson = actions.fetchJson;
-
-describe("push events - queued run tests", () => {
-    afterEach(() => {
-        actions.fetchJson = originalFetchJson;
         nock.cleanAll();
->>>>>>> 092fc6d5
     });
 
     // Test queued event for when the event is for the pipeline that
@@ -206,40 +193,10 @@
         function fireEvent() {
             const event = newEvent('job_run_started');
             event.blueocean_is_for_current_job = false;
-<<<<<<< HEAD
-
-            // Mock the fetchJson
-            TestUtils.patchFetchWithData((url) => {
-                assert.equal(url, '/jenkins/rest/organizations/jenkins/pipelines/PR-demo/branches/quicker/runs/12');
-                return {
-                    "_class": "io.jenkins.blueocean.rest.impl.pipeline.PipelineRunImpl",
-                    "artifacts": [],
-                    "changeSet": [],
-                    "durationInMillis": 0,
-                    "enQueueTime": "2016-05-19T22:05:39.301+0100",
-                    "endTime": null,
-                    "estimatedDurationInMillis": 17882,
-                    "id": "12",
-                    "organization": "jenkins",
-                    "pipeline": "quicker",
-                    "result": "UNKNOWN",
-                    "runSummary": "?",
-                    "startTime": "2016-05-19T22:05:39.303+0100",
-                    "state": "RUNNING",
-                    "type": "WorkflowRun",
-                    "commitId": null
-                };
-            });
-
-            const dispatcher = actions.actions.updateRunState(event, CONFIG, true);
-
-            return dispatcher(function (actualDispatchObj) {
-                adminStore.runs['PR-demo'] = actualDispatchObj.payload      
-=======
             
             const dispatcher = actions.actions.updateRunState(event, CONFIG, true);
             
-            dispatcher(function (actualDispatchObj) {
+            dispatcher(actualDispatchObj => {
                 debugLog('dispatch type: ', actualDispatchObj.type, 'with payload:', actualDispatchObj.payload);
                 if (actualDispatchObj.type == 'FIND_AND_UPDATE') {
                     debugLog('findAndUpdate: ', adminStore, ' with payload: ', actualDispatchObj.payload);
@@ -250,8 +207,7 @@
                         adminStore.runs['PR-demo'] = actualDispatchObj.payload;
                     }
                 }
->>>>>>> 092fc6d5
-            }, function () {
+            }, () => {
                 return {
                     adminStore: adminStore
                 }
@@ -260,14 +216,7 @@
 
         // Fire the start event and then check that the run state
         // has changed as expected.
-<<<<<<< HEAD
-        return fireEvent().then(() => {
-            const runs = adminStore.runs['PR-demo'];
-            assert.equal(runs.length, 1);
-            assert.equal(runs[0].enQueueTime, '2016-05-19T22:05:39.301+0100');
-            assert.equal(runs[0].state, 'RUNNING');
-        });
-=======
+
         fireEvent();
 
         var runs = adminStore.runs['PR-demo'];
@@ -275,7 +224,6 @@
         assert.equal(runs.length, 1);
         assert.equal(runs[0].enQueueTime, '2016-05-19T22:05:39.301+0100');
         assert.equal(runs[0].state, 'RUNNING');
->>>>>>> 092fc6d5
     });
 
     it("run fetch failed", () => {
@@ -296,17 +244,6 @@
             event.blueocean_is_for_current_job = false;
 
             // Mock the fetchJson
-<<<<<<< HEAD
-            TestUtils.patchFetchWithData((url) => {
-                assert.equal(url, '/jenkins/rest/organizations/jenkins/pipelines/PR-demo/branches/quicker/runs/12');
-                Promise.reject({});
-            });
-
-            const dispatcher = actions.actions.updateRunState(event, CONFIG, true);
-
-            return dispatcher(function (actualDispatchObj) {
-                adminStore.runs['PR-demo'] = actualDispatchObj.payload;
-=======
             mockFetch('/jenkins/rest/organizations/jenkins/pipelines/PR-demo/branches/quicker/runs/12',
                 new Error());
 
@@ -323,7 +260,7 @@
                         adminStore.runs['PR-demo'] = actualDispatchObj.payload;
                     }
                 }
->>>>>>> 092fc6d5
+
             }, function () {
                 return {
                     adminStore: adminStore
@@ -333,14 +270,14 @@
 
         // Fire the start event and then check that the run state
         // has changed as expected .
-        return fireEvent().then(() => {
-            const runs = adminStore.runs['PR-demo'];
-            assert.equal(runs.length, 1);
-            // This time, the run state should have changed as expected
-            // because we do it manually when the fetch fails, but we don't
-            // see the time changes etc.
-            assert.equal(runs[0].enQueueTime, undefined);
-            assert.equal(runs[0].state, 'RUNNING');
-        });
+        fireEvent();
+        const runs = adminStore.runs['PR-demo'];
+        assert.equal(runs.length, 1);
+        // This time, the run state should have changed as expected
+        // because we do it manually when the fetch fails, but we don't
+        // see the time changes etc.
+        assert.equal(runs[0].enQueueTime, undefined);
+        assert.equal(runs[0].state, 'RUNNING');
+     
     });
 });