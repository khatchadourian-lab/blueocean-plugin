package io.jenkins.blueocean.rest.model;

import com.fasterxml.jackson.annotation.JsonInclude;
import com.fasterxml.jackson.annotation.JsonProperty;
import org.kohsuke.stapler.export.Exported;

import java.text.SimpleDateFormat;
import java.util.Date;

/**
 * BlueOCean Run model.
 *
 * Implementers of different Run type {@link #getType()} can add additional data to this model. e.g. A FreeStyle job can
 * expose change log or Pipeline run can add steps and their status etc.
 *
 * @author Vivek Pandey
 */
@JsonInclude
public abstract class BlueRun extends Resource {
    public static final String ORGANIZATION="organization";
    public static final String ID="id";
    public static final String PIPELINE="pipeline";
    public static final String START_TIME="startTime";
    public static final String END_TIME="endTime";
    public static final String ENQUEUE_TIME="enQueueTime";
    public static final String DURATION_IN_MILLIS="durationInMillis";
    public static final String BRANCH = "branch";
    public static final String COMMIT_ID = "commitId";
    public static final String TYPE = "type";
    public static final String RUN_SUMMARY = "runSummary";
    public static final String RESULT = "result";
    public static final String STATE = "state";


    /** Date String format */
    public static final String DATE_FORMAT_STRING = "yyyy-MM-dd'T'HH:mm:ss.SSSZ";

    /**
     * @return name of the organization
     */
    @Exported(name = ORGANIZATION)
    @JsonProperty(ORGANIZATION)
    public abstract String getOrganization();

    /**
     * @return {@link BlueRun} id - unique within a pipeline
     */
    @Exported(name = ID)
    @JsonProperty(ID)
    public abstract String getId();

    /**
     * @return Pipeline name - unique within an organization
     */
    @Exported(name = PIPELINE)
    @JsonProperty(PIPELINE)
    public abstract String getPipeline();


    /**
     * @return Build execution start time inside executor
     */
    public abstract Date getStartTime();

    /**
     * @return Gives change set of a run
     */
    @Exported(inline = true)
    public abstract Container<?> getChangeSet();

    /**
     * @return run start time
     */
    @JsonProperty(START_TIME)
    @Exported(name=START_TIME)
    public final String getStartTimeString(){
        return new SimpleDateFormat(DATE_FORMAT_STRING).format(getStartTime());
    }

    /**
     * @return Time when build is scheduled and is in queue waiting for executor
     */
    public abstract Date getEnQueueTime();

     @JsonProperty(ENQUEUE_TIME)
     @Exported(name=ENQUEUE_TIME)
     public final String getEnQueueTimeString() {
        return new SimpleDateFormat(DATE_FORMAT_STRING).format(getEnQueueTime());
     }

    /**
     * @return Build end time
     */
    public abstract Date getEndTime();

    @JsonProperty(END_TIME)
    @Exported(name=END_TIME)
    public final String getEndTimeString(){
        return new SimpleDateFormat(DATE_FORMAT_STRING).format(getEndTime());
    }

    /**
     * @return Build duration in milli seconds
     */
    @JsonProperty(DURATION_IN_MILLIS)
    @Exported(name = DURATION_IN_MILLIS)
    public abstract Long getDurationInMillis();

    /**
<<<<<<< HEAD
     *
     * @return The state of the run
     */
    @Exported(name=STATE)
    @JsonProperty(STATE)
    public abstract BlueRunState getStateObj();

    /**
     *
     * @return The result state of the job (e.g unstable)
     */
    @Exported(name= RESULT)
    @JsonProperty(RESULT)
    public abstract BlueRunResult getResult();

    /**
     * @return Branch on which build is executed
     */
    @JsonProperty(BRANCH)
    @Exported(name = BRANCH)
    public abstract String getBranch();

    /**
     * @return Commit id on which build is executing
     */
    @JsonProperty(COMMIT_ID)
    @Exported(name = COMMIT_ID)
    public abstract String getCommitId();

    /**
=======
>>>>>>> 77c9dc04
     * @return Build summary
     */
    @JsonProperty(RUN_SUMMARY)
    @Exported(name = RUN_SUMMARY)
    public abstract String getRunSummary();

    /**
     * @return Type of Run. Type name to be Jenkins Run.getClass().getSimpleName()
     */
    @JsonProperty(TYPE)
    @Exported(name=TYPE)
    public abstract String getType();

    /**
     * @return Instance of stapler aware instance that can do the following:
     * <p></p><ul>
     *  <li>Must be able to process start query parameter. 'start' parameter is the byte offset in the actual log file</li>
     *  <li>Must produce following HTTP headers in the response</li>
     *  <li>X-Text-Size  It is the byte offset of the raw log file client should use in the next request as value of start query parameter.</li>
     *  <li>X-More-Data  If  its true, then client should repeat the request after some delay. In the repeated request it should use
     *                    X-TEXT-SIZE header value with *start* query parameter.</li>
     *  </ul>
     */
    public abstract Object getLog();

    public enum BlueRunState {
        NOT_STARTED,
        RUNNING,
        FINISHED
    }

    public enum BlueRunResult {
        /** Build completed successfully */
        SUCCESS,

        UNSTABLE,

        /** Build failed */
        FAILURE,

        /** In multi stage build (maven2), a build step might not execute due to failure in previous step */
        NOT_BUILT,

        /** Unknown status */
        UNKNOWN;
    }
}<|MERGE_RESOLUTION|>--- conflicted
+++ resolved
@@ -107,7 +107,6 @@
     public abstract Long getDurationInMillis();
 
     /**
-<<<<<<< HEAD
      *
      * @return The state of the run
      */
@@ -124,22 +123,6 @@
     public abstract BlueRunResult getResult();
 
     /**
-     * @return Branch on which build is executed
-     */
-    @JsonProperty(BRANCH)
-    @Exported(name = BRANCH)
-    public abstract String getBranch();
-
-    /**
-     * @return Commit id on which build is executing
-     */
-    @JsonProperty(COMMIT_ID)
-    @Exported(name = COMMIT_ID)
-    public abstract String getCommitId();
-
-    /**
-=======
->>>>>>> 77c9dc04
      * @return Build summary
      */
     @JsonProperty(RUN_SUMMARY)
