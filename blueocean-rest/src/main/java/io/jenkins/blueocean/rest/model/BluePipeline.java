package io.jenkins.blueocean.rest.model;

import org.kohsuke.stapler.export.Exported;

/**
 * Defines pipeline state and its routing
 *
 * @author Vivek Pandey
 */
public abstract class BluePipeline extends Resource {
    public static final String ORGANIZATION="organization";
    public static final String NAME="name";
    public static final String DISPLAY_NAME="displayName";
    public static final String WEATHER_SCORE ="weatherScore";
    public static final String LATEST_RUN = "latestRun";
<<<<<<< HEAD
    public static final String ESTIMATED_DURATION = "estimatedDurationInMillis";
=======
    public static final String LAST_SUCCESSFUL_RUN = "lastSuccessfulRun";
>>>>>>> 05326b3d


    /**
     * @return name of the organization
     */
    @Exported(name = ORGANIZATION)
    public abstract String getOrganization();

    /**
     * @return name of the pipeline
     */
    @Exported(name = NAME)
    public abstract String getName();

    /**
     * @return human readable name of this pipeline
     */
    @Exported(name = DISPLAY_NAME)
    public abstract String getDisplayName();

    /**
     * @return weather health score percentile
     */
    @Exported(name = WEATHER_SCORE)
    public abstract int getWeatherScore();

    /**
     * @return The Latest Run for the branch
     */
    @Exported(name = LATEST_RUN, inline = true)
    public abstract BlueRun getLatestRun();

    @Exported(name= LAST_SUCCESSFUL_RUN)
    public abstract String getLastSuccessfulRun();


    /**
     * @return Estiamated duration based on last pipeline runs. -1 is returned if there is no estimate available.
     *
     */
    @Exported(name = ESTIMATED_DURATION)
    public abstract Long getEstimatedDurationInMillis();

    /**
     * @return Gives Runs in this pipeline
     */
    public abstract BlueRunContainer getRuns();

}<|MERGE_RESOLUTION|>--- conflicted
+++ resolved
@@ -13,11 +13,8 @@
     public static final String DISPLAY_NAME="displayName";
     public static final String WEATHER_SCORE ="weatherScore";
     public static final String LATEST_RUN = "latestRun";
-<<<<<<< HEAD
     public static final String ESTIMATED_DURATION = "estimatedDurationInMillis";
-=======
     public static final String LAST_SUCCESSFUL_RUN = "lastSuccessfulRun";
->>>>>>> 05326b3d
 
 
     /**
