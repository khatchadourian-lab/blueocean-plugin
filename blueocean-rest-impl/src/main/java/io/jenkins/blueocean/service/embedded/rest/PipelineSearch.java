package io.jenkins.blueocean.service.embedded.rest;

import hudson.Extension;
import hudson.model.Item;
import io.jenkins.blueocean.rest.OmniSearch;
import io.jenkins.blueocean.rest.Query;
import io.jenkins.blueocean.rest.model.BluePipeline;
import io.jenkins.blueocean.rest.pageable.Pageable;
import io.jenkins.blueocean.rest.pageable.Pageables;
import jenkins.model.Jenkins;

import java.util.ArrayList;
import java.util.Iterator;
import java.util.List;

/**
 * @author Vivek Pandey
 */
@Extension
public class PipelineSearch extends OmniSearch<BluePipeline>{

    @Override
    public String getType() {
        return "pipeline";
    }

    @Override
    public Pageable<BluePipeline> search(Query q) {
        final Iterator<BluePipeline> pipelineIterator = PipelineContainerImpl
            .getPipelines(Jenkins.getActiveInstance().getAllItems(Item.class));
        final List<BluePipeline> pipelines = new ArrayList<>();
        String pipeline = q.param(getType());
        if(pipeline == null) {
            return Pageables.wrap(new Iterable<BluePipeline>() {
                @Override
                public Iterator<BluePipeline> iterator() {
                    return pipelineIterator;
                }
            });
        }else{
            while (pipelineIterator.hasNext()) {
                BluePipeline p = pipelineIterator.next();
                if (!p.getName().equals(pipeline)) {
                    continue;
                }
                pipelines.add(p);
            }
<<<<<<< HEAD
            pipelines.add(new PipelineImpl(project, null));
=======
            return Pageables.wrap(pipelines);
>>>>>>> 1e0c8904
        }
    }
}<|MERGE_RESOLUTION|>--- conflicted
+++ resolved
@@ -26,7 +26,7 @@
 
     @Override
     public Pageable<BluePipeline> search(Query q) {
-        final Iterator<BluePipeline> pipelineIterator = PipelineContainerImpl
+        final Iterator<BluePipeline> pipelineIterator = new PipelineContainerImpl()
             .getPipelines(Jenkins.getActiveInstance().getAllItems(Item.class));
         final List<BluePipeline> pipelines = new ArrayList<>();
         String pipeline = q.param(getType());
@@ -45,11 +45,7 @@
                 }
                 pipelines.add(p);
             }
-<<<<<<< HEAD
-            pipelines.add(new PipelineImpl(project, null));
-=======
             return Pageables.wrap(pipelines);
->>>>>>> 1e0c8904
         }
     }
 }