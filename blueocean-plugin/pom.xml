<?xml version="1.0" encoding="UTF-8"?>
<project xmlns="http://maven.apache.org/POM/4.0.0" xmlns:xsi="http://www.w3.org/2001/XMLSchema-instance"
         xsi:schemaLocation="http://maven.apache.org/POM/4.0.0 http://maven.apache.org/maven-v4_0_0.xsd">
    <modelVersion>4.0.0</modelVersion>

    <parent>
        <groupId>io.jenkins.blueocean</groupId>
        <artifactId>blueocean-parent</artifactId>
        <version>1.0-SNAPSHOT</version>
    </parent>

    <artifactId>blueocean-plugin</artifactId>
    <packaging>hpi</packaging>

    <name>BlueOcean :: Jenkins Plugin</name>

    <dependencies>
        <dependency>
            <groupId>${project.groupId}</groupId>
            <artifactId>blueocean-web</artifactId>
        </dependency>
        <dependency>
            <groupId>${project.groupId}</groupId>
            <artifactId>blueocean-commons</artifactId>
        </dependency>
        <dependency>
            <groupId>${project.groupId}</groupId>
<<<<<<< HEAD
            <artifactId>blueocean-rest</artifactId>
            <version>${project.version}</version>
=======
            <artifactId>blueocean-security-api</artifactId>
        </dependency>
        <dependency>
            <groupId>${project.groupId}</groupId>
            <artifactId>blueocean-profile-service-api</artifactId>
        </dependency>
        <dependency>
            <groupId>${project.groupId}</groupId>
            <artifactId>blueocean-pipeline-service-api</artifactId>
        </dependency>
        <dependency>
            <groupId>${project.groupId}</groupId>
            <artifactId>blueocean-authentication-service</artifactId>
>>>>>>> 3744d560
        </dependency>
        <dependency>
            <groupId>org.jenkins-ci.plugins</groupId>
            <artifactId>mailer</artifactId>
        </dependency>
        <dependency>
            <groupId>com.jayway.restassured</groupId>
            <artifactId>rest-assured</artifactId>
            <version>2.8.0</version>
            <scope>test</scope>
        </dependency>
    </dependencies>
</project><|MERGE_RESOLUTION|>--- conflicted
+++ resolved
@@ -25,24 +25,7 @@
         </dependency>
         <dependency>
             <groupId>${project.groupId}</groupId>
-<<<<<<< HEAD
             <artifactId>blueocean-rest</artifactId>
-            <version>${project.version}</version>
-=======
-            <artifactId>blueocean-security-api</artifactId>
-        </dependency>
-        <dependency>
-            <groupId>${project.groupId}</groupId>
-            <artifactId>blueocean-profile-service-api</artifactId>
-        </dependency>
-        <dependency>
-            <groupId>${project.groupId}</groupId>
-            <artifactId>blueocean-pipeline-service-api</artifactId>
-        </dependency>
-        <dependency>
-            <groupId>${project.groupId}</groupId>
-            <artifactId>blueocean-authentication-service</artifactId>
->>>>>>> 3744d560
         </dependency>
         <dependency>
             <groupId>org.jenkins-ci.plugins</groupId>
