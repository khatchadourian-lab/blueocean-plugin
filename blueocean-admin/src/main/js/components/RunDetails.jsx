--- conflicted
+++ resolved
@@ -46,8 +46,7 @@
             return null;
         }
         const {
-<<<<<<< HEAD
-            router,
+                router,
             pipeline,
             params,
             } = this.context;
@@ -61,27 +60,8 @@
             `/pipelines/${uriString(name)}/`;
         let url;
         let fileName = name;
-        if (multiBranch) {
+        if (this.props.isMultiBranch) {
             url = `${baseUrl}/branches/${uriString(branch)}/runs/${runId}/log/`;
-=======
-            context: {
-                router,
-                params: {
-                    branch,
-                    runId,
-                    pipeline: name,
-                },
-            },
-        } = this;
-
-        // multibranch special treatment - get url of the log
-        const baseUrl = '/rest/organizations/jenkins' +
-            `/pipelines/${name}`;
-        let url;
-        let fileName = name;
-        if (this.props.isMultiBranch) {
-            url = `${baseUrl}/branches/${uriString(branch)}/runs/${runId}/log`;
->>>>>>> 1b073a6c
             fileName = `${branch}-${runId}.txt`;
         } else {
             url = `${baseUrl}/runs/${runId}/log/`;
