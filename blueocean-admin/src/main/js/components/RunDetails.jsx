import React, { Component, PropTypes } from 'react';
import {
    ModalView,
    ModalBody,
    ModalHeader,
    LogConsole,
    PipelineResult,
<<<<<<< HEAD
    PageTabs,
    TabLink,
    fetch,
=======
>>>>>>> 5aa1aa38
} from '@jenkins-cd/design-language';

import LogToolbar from './LogToolbar';
import {
    actions,
    currentRuns as runsSelector,
    isMultiBranch as isMultiBranchSelector,
    createSelector,
    connect,
} from '../redux';

const { func, object, array, any } = PropTypes;

function uriString(input) {
    return encodeURIComponent(input).replace(/%2F/g, '%252F');
}

class RunDetails extends Component {
    componentWillMount() {
        if (this.context.config && this.context.params) {
            const {
                params: {
                    pipeline,
                },
                config = {},
            } = this.context;
            config.pipeline = pipeline;
            this.props.fetchRunsIfNeeded(config);
            this.props.setPipeline(config);
        }
    }
    render() {
        // early out
        if (!this.context.params
            || !this.props.runs
            || this.props.isMultiBranch === null
        ) {
            return null;
        }
        const {
            context: {
                router,
                params: {
                    branch,
                    runId,
                    pipeline: name,
                },
            },
        } = this;

        // TODO: need the correct way to establish the base url
        const baseUrl = this.props.location.pathname;

        // multibranch special treatment - get url of the log
<<<<<<< HEAD
        const multiBranch = !!branchNames;
        const restBaseUrl = '/rest/organizations/jenkins' +
            `/pipelines/${uriString(name)}`;
        let url;
        let fileName = name;
        if (multiBranch) {
            url = `${restBaseUrl}/branches/${uriString(branch)}/runs/${runId}/log`;
=======
        const baseUrl = '/rest/organizations/jenkins' +
            `/pipelines/${name}`;
        let url;
        let fileName = name;
        if (this.props.isMultiBranch) {
            url = `${baseUrl}/branches/${uriString(branch)}/runs/${runId}/log`;
>>>>>>> 5aa1aa38
            fileName = `${branch}-${runId}.txt`;
        } else {
            url = `${restBaseUrl}/runs/${runId}/log`;
            fileName = `${runId}.txt`;
        }
        const result = this.props.runs.filter(
            (run) => run.id === runId && decodeURIComponent(run.pipeline) === branch)[0];

        result.name = name;

        const afterClose = () => {
            router.goBack();
        };

        return (<ModalView
          isVisible
          result={result.result}
          {...{ afterClose }}
        >
            <ModalHeader>
                <div>
                    <PipelineResult data={result} />
                    <PageTabs base={baseUrl}>
                        <TabLink to="/">Pipeline</TabLink>
                        <TabLink to="changes">Changes</TabLink>
                        <TabLink to="tests">Tests</TabLink>
                        <TabLink to="artifacts">Artifacts</TabLink>
                    </PageTabs>
                    </div>
            </ModalHeader>
            <ModalBody>
                <div>
                    <LogToolbar {...{ fileName, url }} />
                    <LogConsole {...{ url }} />
                </div>
            </ModalBody>
        </ModalView>);
    }
}

RunDetails.contextTypes = {
    config: object.isRequired,
    params: object,
    router: object.isRequired, // From react-router
};

RunDetails.propTypes = {
    runs: array,
    isMultiBranch: any,
    fetchIfNeeded: func,
    fetchRunsIfNeeded: func,
    setPipeline: func,
    getPipeline: func,
};

const selectors = createSelector(
    [runsSelector, isMultiBranchSelector],
    (runs, isMultiBranch) => ({ runs, isMultiBranch }));

export default connect(selectors, actions)(RunDetails);<|MERGE_RESOLUTION|>--- conflicted
+++ resolved
@@ -5,12 +5,8 @@
     ModalHeader,
     LogConsole,
     PipelineResult,
-<<<<<<< HEAD
     PageTabs,
     TabLink,
-    fetch,
-=======
->>>>>>> 5aa1aa38
 } from '@jenkins-cd/design-language';
 
 import LogToolbar from './LogToolbar';
@@ -65,22 +61,12 @@
         const baseUrl = this.props.location.pathname;
 
         // multibranch special treatment - get url of the log
-<<<<<<< HEAD
-        const multiBranch = !!branchNames;
         const restBaseUrl = '/rest/organizations/jenkins' +
-            `/pipelines/${uriString(name)}`;
-        let url;
-        let fileName = name;
-        if (multiBranch) {
-            url = `${restBaseUrl}/branches/${uriString(branch)}/runs/${runId}/log`;
-=======
-        const baseUrl = '/rest/organizations/jenkins' +
             `/pipelines/${name}`;
         let url;
         let fileName = name;
         if (this.props.isMultiBranch) {
-            url = `${baseUrl}/branches/${uriString(branch)}/runs/${runId}/log`;
->>>>>>> 5aa1aa38
+            url = `${restBaseUrl}/branches/${uriString(branch)}/runs/${runId}/log`;
             fileName = `${branch}-${runId}.txt`;
         } else {
             url = `${restBaseUrl}/runs/${runId}/log`;
@@ -105,9 +91,9 @@
                     <PipelineResult data={result} />
                     <PageTabs base={baseUrl}>
                         <TabLink to="/">Pipeline</TabLink>
-                        <TabLink to="changes">Changes</TabLink>
-                        <TabLink to="tests">Tests</TabLink>
-                        <TabLink to="artifacts">Artifacts</TabLink>
+                        <TabLink to="/changes">Changes</TabLink>
+                        <TabLink to="/tests">Tests</TabLink>
+                        <TabLink to="/artifacts">Artifacts</TabLink>
                     </PageTabs>
                     </div>
             </ModalHeader>
