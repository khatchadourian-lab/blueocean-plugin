import React, { Component, PropTypes } from 'react';
<<<<<<< HEAD
import ajaxHoc from '../AjaxHoc';
=======
import { Link } from 'react-router';
import { fetch } from '@jenkins-cd/design-language';
>>>>>>> c2425974
import Table from './Table';
import PullRequest from './PullRequest';
import { RunsRecord } from './records';

const { object, array } = PropTypes;

export class PullRequests extends Component {
    render() {
        const { pipeline, data } = this.props;

        if (!data || !pipeline) {
            return null;
        }
        const headers = [
            'Status',
            { label: 'Latest Build', className: 'build' },
            { label: 'Summary', className: 'summary' },
            'Author',
            { label: 'Completed', className: 'completed' },
        ];

        return (
            <main>
                <article>
                    <Table className="pr-table" headers={headers}>
                        { data.filter((run) => run.pullRequest).map((run, index) => {
                            const result = new RunsRecord(run);
                            return (<PullRequest
                              key={index}
                              pr={result}
                            />);
                        })}
                    </Table>
                </article>
            </main>
        );
    }
}

PullRequests.propTypes = {
    pipeline: object,
    data: array,
};

// Decorated for ajax as well as getting pipeline from context
export default fetch(PullRequests, (props, config) => {
    if (!props.pipeline) return null;
    return `${config.getAppURLBase()}/rest/organizations/jenkins` +
        `/pipelines/${props.pipeline.name}/branches`;
});<|MERGE_RESOLUTION|>--- conflicted
+++ resolved
@@ -1,10 +1,5 @@
 import React, { Component, PropTypes } from 'react';
-<<<<<<< HEAD
-import ajaxHoc from '../AjaxHoc';
-=======
-import { Link } from 'react-router';
 import { fetch } from '@jenkins-cd/design-language';
->>>>>>> c2425974
 import Table from './Table';
 import PullRequest from './PullRequest';
 import { RunsRecord } from './records';
