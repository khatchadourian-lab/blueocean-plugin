--- conflicted
+++ resolved
@@ -1,11 +1,6 @@
 import React, { Component, PropTypes } from 'react';
 import moment from 'moment';
-<<<<<<< HEAD
-import ajaxHoc from '../AjaxHoc';
-import { ModalView, ModalBody } from '@jenkins-cd/design-language';
-=======
 import { ModalView, ModalBody, StatusIndicator } from '@jenkins-cd/design-language';
->>>>>>> 7b78b3ba
 
 const { bool, object, string } = PropTypes;
 
@@ -38,12 +33,8 @@
 
         const afterClose = () => this.setState({ isVisible: false });
         const open = () => this.setState({ isVisible: true });
-<<<<<<< HEAD
+        const resultRun = data.result === 'UNKNOWN' ? data.state : data.result;
         return (<tr key={result.id}>
-=======
-        const result = data.result === 'UNKNOWN' ? data.state : data.result;
-        return (<tr key={data.id}>
->>>>>>> 7b78b3ba
             <td>
                 {
                     this.state.isVisible && <ModalView hideOnOverlayClicked
@@ -54,13 +45,9 @@
                         <ModalBody>
                             <dl>
                                 <dt>Status</dt>
-<<<<<<< HEAD
-                                <dd>{result.result}</dd>
-=======
                                 <dd>
-                                    <StatusIndicator result={result} />
+                                    <StatusIndicator result={resultRun} />
                                 </dd>
->>>>>>> 7b78b3ba
                                 <dt>Build</dt>
                                 <dd>{result.id}</dd>
                                 <dt>Commit</dt>
@@ -83,11 +70,7 @@
                     </ModalView>
                 }
                 <a onClick={open}>
-<<<<<<< HEAD
-                    {result.result}
-=======
-                    <StatusIndicator result={result} />
->>>>>>> 7b78b3ba
+                    <StatusIndicator result={resultRun} />
                 </a>
             </td>
             <td>{result.id}</td>
