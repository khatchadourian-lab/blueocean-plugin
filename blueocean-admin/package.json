{
  "name": "blueocean-admin",
  "version": "0.0.1",
  "scripts": {
    "storybook": "start-storybook -p 9001 --static-dir node_modules/@jenkins-cd/design-language/dist/assets/",
    "lint": "gulp lint",
    "lint:fix": "gulp lint --fixLint",
    "lint:watch": "gulp lint:watch",
    "test": "gulp test",
    "test:watch": "gulp test:watch",
    "bundle": "gulp bundle",
    "bundle:watch": "gulp bundle:watch"
  },
  "devDependencies": {
    "@jenkins-cd/eslint-config-jenkins": "0.0.2",
    "@jenkins-cd/js-builder": "0.0.31",
    "@jenkins-cd/js-test": "1.1.1",
    "@kadira/storybook": "1.19.0",
    "babel": "^6.5.2",
    "babel-core": "^6.7.6",
    "babel-eslint": "^6.0.2",
    "babel-preset-es2015": "^6.6.0",
    "babel-preset-react": "^6.5.0",
    "babel-preset-stage-0": "^6.5.0",
    "chai": "^3.5.0",
    "eslint": "2.8.0",
    "eslint-plugin-react": "^5.0.1",
    "gulp": "^3.9.1",
    "gulp-mocha": "^2.2.0",
    "mocha": "^2.4.5",
    "react-addons-test-utils": "15.0.1",
    "skin-deep": "^0.16.0"
  },
  "dependencies": {
<<<<<<< HEAD
    "@jenkins-cd/design-language": "0.0.14-thor",
    "@jenkins-cd/js-extensions": "0.0.12-thor-final1",
=======
    "@jenkins-cd/design-language": "0.0.19",
    "@jenkins-cd/js-extensions": "0.0.12",
>>>>>>> ab6e94f5
    "@jenkins-cd/js-modules": "0.0.5",
    "immutable": "^3.8.1",
    "keymirror": "^0.1.1",
    "moment": "^2.13.0",
    "moment-duration-format": "^1.3.0",
    "react": "15.0.1",
    "react-dom": "15.0.1",
    "react-material-icons-blue": "^1.0.4",
    "react-redux": "^4.4.5",
    "react-router": "^2.3.0",
    "redux": "^3.5.2",
    "redux-thunk": "^2.0.1",
    "reselect": "^2.5.1",
    "window-handle": "^1.0.0"
  },
  "jenkinscd": {
    "extDependencies": [
      "immutable",
      "react-router"
    ]
  }
}<|MERGE_RESOLUTION|>--- conflicted
+++ resolved
@@ -32,13 +32,8 @@
     "skin-deep": "^0.16.0"
   },
   "dependencies": {
-<<<<<<< HEAD
-    "@jenkins-cd/design-language": "0.0.14-thor",
     "@jenkins-cd/js-extensions": "0.0.12-thor-final1",
-=======
     "@jenkins-cd/design-language": "0.0.19",
-    "@jenkins-cd/js-extensions": "0.0.12",
->>>>>>> ab6e94f5
     "@jenkins-cd/js-modules": "0.0.5",
     "immutable": "^3.8.1",
     "keymirror": "^0.1.1",
