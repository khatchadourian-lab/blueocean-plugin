--- conflicted
+++ resolved
@@ -1,10 +1,6 @@
 {
   "name": "@jenkins-cd/js-extensions",
-<<<<<<< HEAD
-  "version": "0.0.21-jwt-beta1",
-=======
   "version": "0.0.22-beta1",
->>>>>>> 17e620ef
   "description": "Jenkins Extension Store",
   "main": "index.js",
   "files": [
