--- conflicted
+++ resolved
@@ -1,12 +1,9 @@
-<<<<<<< HEAD
 #Ignore all dot files
-=======
 # Warning!
 # Make sure that .npmignore is the same as this, BUT DOES NOT CONTAIN "dist"
 
 node_modules/
 npm-debug.log
->>>>>>> 4142b184
 .DS_Store
 .idea/
 .idea.*/
