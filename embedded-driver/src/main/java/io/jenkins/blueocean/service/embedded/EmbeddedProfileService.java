package io.jenkins.blueocean.service.embedded;

<<<<<<< HEAD
import hudson.Extension;
import hudson.tasks.Mailer;
=======
import com.google.common.base.Objects;
import com.google.common.base.Strings;
import com.google.common.cache.CacheBuilder;
import com.google.common.cache.CacheLoader;
import com.google.common.cache.LoadingCache;
import com.google.common.collect.ImmutableMap;
import com.google.common.collect.Iterables;
>>>>>>> d8a7e7d0
import io.jenkins.blueocean.api.profile.CreateOrganizationRequest;
import io.jenkins.blueocean.api.profile.CreateOrganizationResponse;
import io.jenkins.blueocean.api.profile.CreateUserRequest;
import io.jenkins.blueocean.api.profile.CreateUserResponse;
import io.jenkins.blueocean.api.profile.FindUsersRequest;
import io.jenkins.blueocean.api.profile.FindUsersResponse;
import io.jenkins.blueocean.api.profile.GetOrganizationRequest;
import io.jenkins.blueocean.api.profile.GetOrganizationResponse;
import io.jenkins.blueocean.api.profile.GetUserDetailsRequest;
import io.jenkins.blueocean.api.profile.GetUserDetailsResponse;
import io.jenkins.blueocean.api.profile.GetUserRequest;
import io.jenkins.blueocean.api.profile.GetUserResponse;
import io.jenkins.blueocean.api.profile.ProfileService;
import io.jenkins.blueocean.api.profile.model.Organization;
import io.jenkins.blueocean.api.profile.model.User;
<<<<<<< HEAD
import io.jenkins.blueocean.api.profile.model.UserDetails;
import io.jenkins.blueocean.commons.ServiceException;
import io.jenkins.blueocean.security.Identity;
import io.jenkins.blueocean.security.LoginDetails;
=======
import io.jenkins.blueocean.commons.ServiceException;
import io.jenkins.blueocean.commons.ServiceException.NotFoundException;
import io.jenkins.blueocean.security.Credentials;
import io.jenkins.blueocean.security.Identity;
import io.jenkins.blueocean.service.embedded.properties.CredentialsProperty;
>>>>>>> d8a7e7d0

import javax.annotation.Nonnull;
import java.util.ArrayList;
import java.util.List;
import java.util.Set;
import java.util.concurrent.locks.Lock;
import java.util.concurrent.locks.ReentrantLock;

/**
 * {@link ProfileService} implementation to be used embedded as plugin
 *
 * @author Vivek Pandey
 */
public class EmbeddedProfileService extends AbstractEmbeddedService implements ProfileService {

    private final LoadingCache<String, Lock> userCreationLocks = CacheBuilder.newBuilder().weakValues().build(new CacheLoader<String, Lock>() {
        @Override
        public Lock load(String userId) throws Exception {
            return new ReentrantLock();
        }
    });

    @Nonnull
    @Override
    public GetUserResponse getUser(@Nonnull Identity identity, @Nonnull GetUserRequest request) {
        hudson.model.User user = getJenkinsUser(request.id);
        return new GetUserResponse(Mapper.mapUser(user));
    }

    @Nonnull
    @Override
    public GetUserDetailsResponse getUserDetails(@Nonnull Identity identity, @Nonnull GetUserDetailsRequest request) {
<<<<<<< HEAD
        hudson.model.User user = hudson.model.User.get(request.id, false, Collections.EMPTY_MAP);
        if (user == null) {
            throw new ServiceException.NotFoundException(String.format("Requested user %s not found", request.id));
        }

        if(!user.getId().equals(request.id)){
            throw new ServiceException.NotFoundException(String.format("User %s not found", request.id));
        }

        return new GetUserDetailsResponse(new UserDetails(user.getId(), user.getFullName(),
            user.getProperty(Mailer.UserProperty.class).getAddress(),
                Collections.<LoginDetails>emptySet()));
=======
        hudson.model.User user;
        if (request.byUserId != null) {
            user = getJenkinsUser(request.byUserId);
        } else if (request.byCredentials != null) {
            user = getJenkinsUserByCredentials(request.byCredentials);
        } else {
            throw new ServiceException.UnprocessableEntityException("did not specify userId or credentials");
        }
        return new GetUserDetailsResponse(Mapper.mapUserDetails(user));
>>>>>>> d8a7e7d0
    }

    @Nonnull
    @Override
    public GetOrganizationResponse getOrganization(@Nonnull Identity identity, @Nonnull GetOrganizationRequest request) {
        validateOrganization(request.name);
        return new GetOrganizationResponse(new Organization(getJenkins().getDisplayName().toLowerCase()));
    }

    @Nonnull
    @Override
    public CreateOrganizationResponse createOrganization(@Nonnull Identity identity, @Nonnull CreateOrganizationRequest request) {
        throw new ServiceException.NotImplementedException("Not implemented yet");
    }

    @Nonnull
    @Override
    public FindUsersResponse findUsers(@Nonnull Identity identity, @Nonnull FindUsersRequest request) {
        validateOrganization(request.organization);
        List<User> users = new ArrayList<User>();
        for(hudson.model.User u:hudson.model.User.getAll()){
            users.add(new User(u.getId(), u.getDisplayName()));
        }
        return new FindUsersResponse(users, null, null);
    }

    @Override
    @Nonnull
    public CreateUserResponse createUser(@Nonnull Identity identity, @Nonnull CreateUserRequest request) {
        hudson.model.User user;
        String userId = Objects.firstNonNull(request.email, request.fullName);
        if (Strings.isNullOrEmpty(userId)) {
            throw new ServiceException.UnprocessableEntityException("could not synthesise a user id");
        }
        // Try to create a user with the requested user id
        // Lock is needed to force Jenkins to not synthesise the ID if there is a conflict
        Lock lock = userCreationLocks.getUnchecked(userId);
        if (lock.tryLock()) {
            try {
                hudson.model.User existingUser;
                try {
                    existingUser = getJenkinsUser(userId);
                } catch (NotFoundException e) {
                    existingUser = null;
                }
                if (existingUser == null) {
                    user = hudson.model.User.get(userId, true, ImmutableMap.of());
                    if (user == null) {
                        throw new ServiceException.UnexpectedErrorExpcetion("created user was null");
                    }
                } else {
                    throw new ServiceException.UnprocessableEntityException("user id already exists");
                }
            } finally {
                lock.unlock();
            }
        } else {
            throw new ServiceException.TooManyRequestsException("could not create user");
        }
        return new CreateUserResponse(Mapper.mapUserDetails(Mapper.mapJenkinsUser(user, request.email, request.fullName, request.credentials)));
    }

    /** Safe way to query a user without creating it at the same time */
    hudson.model.User getJenkinsUser(String email) {
        hudson.model.User user = hudson.model.User.get(email, false, ImmutableMap.of());
        if (user == null) {
            throw new ServiceException.NotFoundException("could not find user");
        }
        return user;
    }

    hudson.model.User getJenkinsUserByCredentials(Credentials credentials) {
        for (hudson.model.User user : hudson.model.User.getAll()) {
            Set<Credentials> credentialsSet = Mapper.mapCredentials(user);
            if (Iterables.find(credentialsSet, credentials.identityPredicate(), null) != null) {
                return user;
            }
        }
        throw new ServiceException.NotFoundException("could not find user");
    }
}<|MERGE_RESOLUTION|>--- conflicted
+++ resolved
@@ -1,9 +1,7 @@
 package io.jenkins.blueocean.service.embedded;
 
-<<<<<<< HEAD
 import hudson.Extension;
 import hudson.tasks.Mailer;
-=======
 import com.google.common.base.Objects;
 import com.google.common.base.Strings;
 import com.google.common.cache.CacheBuilder;
@@ -11,7 +9,6 @@
 import com.google.common.cache.LoadingCache;
 import com.google.common.collect.ImmutableMap;
 import com.google.common.collect.Iterables;
->>>>>>> d8a7e7d0
 import io.jenkins.blueocean.api.profile.CreateOrganizationRequest;
 import io.jenkins.blueocean.api.profile.CreateOrganizationResponse;
 import io.jenkins.blueocean.api.profile.CreateUserRequest;
@@ -27,18 +24,15 @@
 import io.jenkins.blueocean.api.profile.ProfileService;
 import io.jenkins.blueocean.api.profile.model.Organization;
 import io.jenkins.blueocean.api.profile.model.User;
-<<<<<<< HEAD
 import io.jenkins.blueocean.api.profile.model.UserDetails;
 import io.jenkins.blueocean.commons.ServiceException;
 import io.jenkins.blueocean.security.Identity;
 import io.jenkins.blueocean.security.LoginDetails;
-=======
 import io.jenkins.blueocean.commons.ServiceException;
 import io.jenkins.blueocean.commons.ServiceException.NotFoundException;
 import io.jenkins.blueocean.security.Credentials;
 import io.jenkins.blueocean.security.Identity;
 import io.jenkins.blueocean.service.embedded.properties.CredentialsProperty;
->>>>>>> d8a7e7d0
 
 import javax.annotation.Nonnull;
 import java.util.ArrayList;
@@ -71,20 +65,6 @@
     @Nonnull
     @Override
     public GetUserDetailsResponse getUserDetails(@Nonnull Identity identity, @Nonnull GetUserDetailsRequest request) {
-<<<<<<< HEAD
-        hudson.model.User user = hudson.model.User.get(request.id, false, Collections.EMPTY_MAP);
-        if (user == null) {
-            throw new ServiceException.NotFoundException(String.format("Requested user %s not found", request.id));
-        }
-
-        if(!user.getId().equals(request.id)){
-            throw new ServiceException.NotFoundException(String.format("User %s not found", request.id));
-        }
-
-        return new GetUserDetailsResponse(new UserDetails(user.getId(), user.getFullName(),
-            user.getProperty(Mailer.UserProperty.class).getAddress(),
-                Collections.<LoginDetails>emptySet()));
-=======
         hudson.model.User user;
         if (request.byUserId != null) {
             user = getJenkinsUser(request.byUserId);
@@ -94,7 +74,6 @@
             throw new ServiceException.UnprocessableEntityException("did not specify userId or credentials");
         }
         return new GetUserDetailsResponse(Mapper.mapUserDetails(user));
->>>>>>> d8a7e7d0
     }
 
     @Nonnull
